/**
 * Copyright 2016 Confluent Inc.
 *
 * Licensed under the Apache License, Version 2.0 (the "License"); you may not use this file except
 * in compliance with the License. You may obtain a copy of the License at
 *
 * http://www.apache.org/licenses/LICENSE-2.0
 *
 * Unless required by applicable law or agreed to in writing, software distributed under the License
 * is distributed on an "AS IS" BASIS, WITHOUT WARRANTIES OR CONDITIONS OF ANY KIND, either express
 * or implied. See the License for the specific language governing permissions and limitations under
 * the License.
 */
package io.confluent.examples.streams;

import org.apache.kafka.common.serialization.Serde;
import org.apache.kafka.common.serialization.Serdes;
import org.apache.kafka.streams.KafkaStreams;
import org.apache.kafka.streams.KeyValue;
import org.apache.kafka.streams.StreamsConfig;
import org.apache.kafka.streams.kstream.KStream;
import org.apache.kafka.streams.kstream.KStreamBuilder;
import org.apache.kafka.streams.kstream.KTable;
import org.apache.kafka.streams.kstream.TimeWindows;
import org.apache.kafka.streams.kstream.Windowed;

import java.util.Properties;

/**
 * Demonstrates how to count things over time, using time windows.  In this specific example we
 * read from a user click stream and detect any such users as anomalous that have appeared more
 * than twice in the click stream during one minute.
 *
 * Note: This example uses lambda expressions and thus works with Java 8+ only.
 *
 * HOW TO RUN THIS EXAMPLE
 *
 * 1) Start Zookeeper and Kafka. Please refer to <a href='http://docs.confluent.io/3.0.0/quickstart.html#quickstart'>CP3.0.0
 * QuickStart</a>.
 *
 * 2) Create the input and output topics used by this example.
 *
 * <pre>
 * {@code
 * $ bin/kafka-topics --create --topic UserClicks \
 *                    --zookeeper localhost:2181 --partitions 1 --replication-factor 1
 * $ bin/kafka-topics --create --topic AnomalousUsers \
 *                    --zookeeper localhost:2181 --partitions 1 --replication-factor 1
 * }
 * </pre>
 *
 * Note: The above commands are for CP 3.0.0 only. For Apache Kafka it should be
 * `bin/kafka-topics.sh ...`.
 *
 * 3) Start this example application either in your IDE or on the command line.
 *
 * If via the command line please refer to <a href='https://github.com/confluentinc/examples/tree/master/kafka-streams#packaging-and-running'>Packaging</a>.
 * Once packaged you can then run:
 *
 * <pre>
 * {@code
 * $ java -cp target/streams-examples-3.0.0-standalone.jar io.confluent.examples.streams.AnomalyDetectionLambdaExample
 * }
 * </pre>
 *
 * 4) Write some input data to the source topic (e.g. via `kafka-console-producer`.  The already
 * running example application (step 3) will automatically process this input data and write the
 * results to the output topic.
 *
 * <pre>
 * {@code
 * # Start the console producer.  You can then enter input data by writing some line of text,
 * # followed by ENTER.  The input data you enter should be some example usernames;  and because
 * # this example is set to detect only such users as "anomalous" that appear at least three times
 * # during a 1-minute time window, you should enter at least one username three times -- otherwise
 * # this example won't produce any output data (cf. step 5).
 * #
 * #   alice<ENTER>
 * #   alice<ENTER>
 * #   bob<ENTER>
 * #   alice<ENTER>
 * #   alice<ENTER>
 * #   charlie<ENTER>
 * #
 * # Every line you enter will become the value of a single Kafka message.
 * $ bin/kafka-console-producer --broker-list localhost:9092 --topic UserClicks
 * }
 * </pre>
 *
 * 5) Inspect the resulting data in the output topic, e.g. via `kafka-console-consumer`.
 *
 * <pre>
 * {@code
 * $ bin/kafka-console-consumer --topic AnomalousUsers --from-beginning \
 *        --zookeeper localhost:2181 \
 *        --property print.key=true \
 *        --property value.deserializer=org.apache.kafka.common.serialization.LongDeserializer
 * }
 * </pre>
 *
 * You should see output data similar to:
 *
 * <pre>
 * {@code
 * [alice@1466521140000]	3
 * [alice@1466521140000]	4
 * }
 * </pre>
 *
 * Here, the output format is "[USER@WINDOW_START_TIME] COUNT".
 *
 * 6) Once you're done with your experiments, you can stop this example via `Ctrl-C`.  If needed,
 * also stop the Kafka broker (`Ctrl-C`), and only then stop the ZooKeeper instance (`Ctrl-C`).
 */
public class AnomalyDetectionLambdaExample {

  public static void main(String[] args) throws Exception {
    Properties streamsConfiguration = new Properties();
    // Give the Streams application a unique name.  The name must be unique in the Kafka cluster
    // against which the application is run.
    streamsConfiguration.put(StreamsConfig.APPLICATION_ID_CONFIG, "anomaly-detection-lambda-example");
    // Where to find Kafka broker(s).
    streamsConfiguration.put(StreamsConfig.BOOTSTRAP_SERVERS_CONFIG, "localhost:9092");
    // Where to find the corresponding ZooKeeper ensemble.
    streamsConfiguration.put(StreamsConfig.ZOOKEEPER_CONNECT_CONFIG, "localhost:2181");
    // Specify default (de)serializers for record keys and for record values.
    streamsConfiguration.put(StreamsConfig.KEY_SERDE_CLASS_CONFIG, Serdes.String().getClass().getName());
    streamsConfiguration.put(StreamsConfig.VALUE_SERDE_CLASS_CONFIG, Serdes.String().getClass().getName());

    final Serde<String> stringSerde = Serdes.String();
    final Serde<Long> longSerde = Serdes.Long();

    KStreamBuilder builder = new KStreamBuilder();

    // Read the source stream.  In this example, we ignore whatever is stored in the record key and
    // assume the record value contains the username (and each record would represent a single
    // click by the corresponding user).
    KStream<String, String> views = builder.stream("UserClicks");

    KTable<Windowed<String>, Long> anomalousUsers = views
        // map the user name as key, because the subsequent counting is performed based on the key
        .map((ignoredKey, username) -> new KeyValue<>(username, username))
        // count users, using one-minute tumbling windows
        .groupByKey()
<<<<<<< HEAD
        .count(TimeWindows.of(60 * 1000L),"UserCountWindow")
=======
        .count(TimeWindows.of(60 * 1000L), "UserCountStore")
>>>>>>> 33f3d29e
        // get users whose one-minute count is >= 3
        .filter((windowedUserId, count) -> count >= 3);

    // Note: The following operations would NOT be needed for the actual anomaly detection,
    // which would normally stop at the filter() above.  We use the operations below only to
    // "massage" the output data so it is easier to inspect on the console via
    // kafka-console-consumer.
    KStream<String, Long> anomalousUsersForConsole = anomalousUsers
        // get rid of windows (and the underlying KTable) by transforming the KTable to a KStream
        .toStream()
        // sanitize the output by removing null record values (again, we do this only so that the
        // output is easier to read via kafka-console-consumer combined with LongDeserializer
        // because LongDeserializer fails on null values, and even though we could configure
        // kafka-console-consumer to skip messages on error the output still wouldn't look pretty)
        .filter((windowedUserId, count) -> count != null)
        .map((windowedUserId, count) -> new KeyValue<>(windowedUserId.toString(), count));

    // write to the result topic
    anomalousUsersForConsole.to(stringSerde, longSerde, "AnomalousUsers");

    KafkaStreams streams = new KafkaStreams(builder, streamsConfiguration);
    streams.start();
  }

}<|MERGE_RESOLUTION|>--- conflicted
+++ resolved
@@ -142,11 +142,7 @@
         .map((ignoredKey, username) -> new KeyValue<>(username, username))
         // count users, using one-minute tumbling windows
         .groupByKey()
-<<<<<<< HEAD
-        .count(TimeWindows.of(60 * 1000L),"UserCountWindow")
-=======
         .count(TimeWindows.of(60 * 1000L), "UserCountStore")
->>>>>>> 33f3d29e
         // get users whose one-minute count is >= 3
         .filter((windowedUserId, count) -> count >= 3);
 
